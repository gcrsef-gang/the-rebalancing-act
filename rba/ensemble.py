--- conflicted
+++ resolved
@@ -105,11 +105,7 @@
     return all_constraints
 
 
-<<<<<<< HEAD
 def generate_ensemble(graph, node_differences, num_vra_districts, vra_threshold,
-=======
-def generate_ensemble(graph, differences, num_vra_districts, vra_threshold,
->>>>>>> 3f29dfec
                       pop_equality_threshold, num_steps, num_districts, initial_assignment=None,
                       output_dir=None, verbose=False):
     """Conduct the ensemble analysis for a state. Data is returned, but all partitions are saved
@@ -119,11 +115,7 @@
     ----------
     graph : gerrychain.Graph
         The state graph of precincts.
-<<<<<<< HEAD
     node_differences : dict
-=======
-    differences : dict
->>>>>>> 3f29dfec
         Maps edges (tuples of precinct IDs)
     num_vra_districts : dict
         Maps the name of each minority to the minimum number of VRA districts required for it.
@@ -153,11 +145,7 @@
         Contains gerrymandering scores of the state and all the districts for each step in the
         Markov Chain.
     """
-<<<<<<< HEAD
     rba_updaters = create_updaters(node_differences, num_vra_districts, vra_threshold)
-=======
-    rba_updaters = create_updaters(differences, num_vra_districts, vra_threshold)
->>>>>>> 3f29dfec
 
     state_population = 0
     for node in graph:
@@ -266,19 +254,11 @@
     with open(difference_file, "r") as f:
         difference_data = json.load(f)
 
-<<<<<<< HEAD
     node_differences = {}
-    for edge, lifetime in community_data["edge_lifetimes"].items():
+    for edge, lifetime in difference_data.items():
         u = edge.split(",")[0][2:-1]
         v = edge.split(",")[1][2:-2]
         node_differences[(u, v)] = lifetime
-=======
-    differences = {}
-    for edge, lifetime in difference_data.items():
-        u = edge.split(",")[0][2:-1]
-        v = edge.split(",")[1][2:-2]
-        differences[(u, v)] = lifetime
->>>>>>> 3f29dfec
 
     if verbose:
         print("done!")
@@ -311,11 +291,7 @@
             print("No starting map provided. Will generate a random one later.")
         initial_assignment = None
 
-<<<<<<< HEAD
     scores_df = generate_ensemble(graph, node_differences, vra_config, vra_threshold,
-=======
-    scores_df = generate_ensemble(graph, differences, vra_config, vra_threshold,
->>>>>>> 3f29dfec
                                   constants.POP_EQUALITY_THRESHOLD, num_steps, num_districts,
                                   initial_assignment, output_dir, verbose)
 
@@ -401,11 +377,7 @@
 
     districts_precinct_df = pd.DataFrame(columns=["score", "homogeneity"], index=sorted_node_names)
     district_node_sets = load_districts(graph, district_file, verbose)
-<<<<<<< HEAD
     district_scores, state_score = quantify_gerrymandering(graph, district_node_sets, node_differences, verbose)
-=======
-    district_scores, state_score = quantify_gerrymandering(graph, district_node_sets, differences, verbose)
->>>>>>> 3f29dfec
     for district, precincts in district_node_sets.items():
         homogeneity = statistics.stdev(
             [graph.nodes[node]["total_rep"] / graph.nodes[node]["total_votes"]
