"""
Uses a recombination Markov Chain Monte Carlo method to generate an ensemble of districting plans
for a state. Enforces population equality, VRA compliance, and biases towards following county lines.
"""

from dataclasses import dataclass
from functools import partial
import json
import math
import os
import pickle
import random
import sys
import statistics
import time
import warnings

from gerrychain import Partition, Graph, MarkovChain, updaters, constraints, accept
from gerrychain.constraints import Validator
from gerrychain.proposals import recom
from gerrychain.tree import recursive_tree_part, bipartition_tree
from tqdm import tqdm
from welford import Welford
import gerrychain.random
import matplotlib.pyplot as plt
import networkx as nx
import numpy as np
import pandas as pd

from rba import constants
from rba.district_quantification import quantify_gerrymandering, quantify_districts
from rba.util import (get_num_vra_districts, get_county_weighted_random_spanning_tree,
                      get_county_spanning_forest, choose_cut, create_folder, load_districts)
from rba.visualization import (visualize_gradient_geopandas, visualize_partition_geopandas,
                               visualize_metric)


class RBAMarkovChain(MarkovChain):
    """Markov Chain for The Rebalancing Act. Changes to gerrychain.MarkovChain:
    - Ignores validity of initial plan.
    - Stops chain if first or second partitions have taken more than 10 seconds.
    """

    ALLOWED_SECOND_STEP_DURATION = 10


    def __init__(self, proposal, constraints, accept, initial_state, total_steps):
        try:
            super().__init__(proposal, constraints, accept, initial_state, total_steps)
        except ValueError as e:
            if "initial_state" in repr(e):
                warnings.warn("GerryChain error was ignored: " + repr(e))
                # Initialize with no constraints.
                super().__init__(proposal, [], accept, initial_state, total_steps)
                if callable(constraints):
                    self.is_valid = constraints
                else:
                    self.is_valid = Validator(constraints)
            else:
                raise e
            
    def get_proposal_and_acceptance(self):
        """Produces a proposal and returns it along with whether or not it is valid and accepted.
        """
        proposed_next_state = self.proposal(self.state)
        # Erase the parent of the parent, to avoid memory leak
        if self.state is not None:
            self.state.parent = None

        acceptance = self.is_valid(proposed_next_state) and self.accept(proposed_next_state)
        return proposed_next_state, acceptance

    def __next__(self):
        if self.counter == 0:
            self.counter += 1
            return self.state

        start_time = time.time()
        if self.counter == 1:
            keep_going = lambda: time.time() - start_time < RBAMarkovChain.ALLOWED_SECOND_STEP_DURATION
        else:
            keep_going = lambda: True
        while self.counter < self.total_steps and keep_going():
            proposal, accepted = self.get_proposal_and_acceptance()
            if accepted:
                self.state = proposal
                self.counter += 1
                return self.state

        if self.counter == 1 and not keep_going():
            raise TimeoutError("Waited more than 10 seconds for a valid and accepted first proposal.")

        raise StopIteration


@dataclass
class SimplePartition:
    """Only stores parts and assignment for easy pickling.
    """
    parts: dict
    assignment: dict


# UPDATERS
def create_updaters(differences, vra_config, vra_threshold):
    rba_updaters = {
        "population": updaters.Tally("total_pop", alias="population"),
        "gerry_scores": lambda partition: quantify_gerrymandering(
            partition.graph,
            {dist: subgraph for dist, subgraph in partition.subgraphs.items()},
            differences
        )
    }

    vra_updaters = {f"num_{minority}_vra_districts": partial(get_num_vra_districts,
                                                            label=f"total_{minority}",
                                                            threshold=vra_threshold)
                    for minority in vra_config.keys()}

    rba_updaters.update(vra_updaters)

    return rba_updaters


def create_constraints(initial_partition, vra_config):
    # compactness_bound = constraints.UpperBound(
    #     lambda p: len(p["cut_edges"]),
    #     2 * len(initial_partition["cut_edges"])
    # )
    pop_constraint = constraints.within_percent_of_ideal_population(initial_partition,
                                                                    constants.POP_EQUALITY_THRESHOLD)

    vra_constraints = [
        constraints.LowerBound(
            lambda p: p[f"num_{minority}_vra_districts"],
            num_districts
        )
        for minority, num_districts in vra_config.items()]
    all_constraints = [
        pop_constraint,
        # compactness_bound
    ] + vra_constraints
    return all_constraints


def generate_ensemble(graph, node_differences, num_vra_districts, vra_threshold,
                      pop_equality_threshold, num_steps, num_districts, initial_assignment=None,
                      output_dir=None, verbose=False):
    """Conduct the ensemble analysis for a state. Data is returned, but all partitions are saved
    to output_dir (not wasting memory).

    Parameters
    ----------
    graph : gerrychain.Graph
        The state graph of precincts.
    node_differences : dict
        Maps edges (tuples of precinct IDs)
    num_vra_districts : dict
        Maps the name of each minority to the minimum number of VRA districts required for it.
    vra_threshold : float
        Between 0 and 1. The minimum percentage required to consider a district
        "minority opportunity."
    pop_equality_threshold : float
        Between 0 and 1. The allowed percent deviation allowed between the population of any two
        districts.
    num_steps : int
        The number of iterations to run the markov chain for.
    num_districts : int
        The number of districts to partition the state into.
    initial_assignment : dict, default=None
        Maps nodes to districts for the initial plan in the Markov chain. If set to None, a random
        partition is used.
    output_dir : str
        Path to directory where every partition produced will be saved (as pickle files). In each
        pickle, a tuple is stored containing the gerrychain.Partition object as well as the order
        of the districts based on gerrymandering score (for matching up with the dataframe).
    verbose : boolean, default=False
        Controls verbosity.

    Returns
    -------
    df : pandas.DataFrame
        Contains gerrymandering scores of the state and all the districts for each step in the
        Markov Chain.
    """
    rba_updaters = create_updaters(node_differences, num_vra_districts, vra_threshold)

    state_population = 0
    for node in graph:
        state_population += graph.nodes[node]["total_pop"]
    ideal_population = state_population / num_districts

    # weighted_recom_proposal = partial(
    #     recom,
    #     pop_col="total_pop",
    #     pop_target=ideal_population,
    #     epsilon=pop_equality_threshold,
    #     node_repeats=6,
    #     # method=partial(
    #     #     bipartition_tree,
    #     #     spanning_tree_fn=get_county_weighted_random_spanning_tree)
    #     method=partial(
    #         bipartition_tree,
    #         spanning_tree_fn=get_county_spanning_forest,
    #         choice=partial(choose_cut, graph=graph))
    # )

    recom_proposal = partial(recom,
        pop_col="total_pop",
        pop_target=ideal_population,
        epsilon=pop_equality_threshold,
        node_repeats=2
    )

    restarted = False
    while True:
        try:

            seed = int(time.time()) % 1000
            if verbose:
                print(f"Setting seed to {seed}")
            gerrychain.random.random.seed(seed)
            random.seed(seed)

            if initial_assignment is None or restarted:
                if verbose:
                    print("Creating random initial partition...", end="")
                    sys.stdout.flush()
                initial_assignment = recursive_tree_part(
                    graph, range(num_districts),
                    pop_target=ideal_population,
                    pop_col="total_pop",
                    epsilon=constants.POP_EQUALITY_THRESHOLD)
                if verbose:
                    print("done!")

            initial_partition = Partition(graph, initial_assignment, rba_updaters)

            all_constraints = create_constraints(initial_partition, num_vra_districts)

            chain = RBAMarkovChain(
                proposal=recom_proposal,
                # proposal=weighted_recom_proposal,
                constraints=all_constraints,
                # accept=lambda p: random.random() < get_county_border_proportion(p),
                accept=accept.always_accept,
                initial_state=initial_partition,
                total_steps=num_steps
            )

            scores_df = pd.DataFrame(columns=[f"district {i}" for i in range(1, num_districts + 1)] + ["state_gerry_score"], dtype=float)

            if output_dir is not None:
                create_folder(output_dir)
                create_folder(os.path.join(output_dir, "plans"))

            if verbose:
                print("Running Markov chain...")
                sys.stdout.flush()
                chain_iter = chain.with_progress_bar()
            else:
                chain_iter = chain
            for i, partition in enumerate(chain_iter, start=1):
                district_scores, state_score = partition["gerry_scores"]
                districts_order = sorted(list(district_scores.keys()), key=lambda d: district_scores[d])
                scores_df.loc[len(scores_df.index)] = [district_scores[d] for d in districts_order] + [state_score]
                if output_dir is not None:
                    with open(os.path.join(output_dir, "plans", f"{i}.pickle"), "wb+") as f:
                        pickle.dump((SimplePartition(partition.parts, partition.assignment), districts_order), f)
        
            break

        except TimeoutError:
            print("This initial partition wasn't going anywhere... trying a new one...")
            restarted = True

    return scores_df


def ensemble_analysis(graph_file, difference_file, vra_config_file, num_steps, num_districts,
                      initial_plan_file, district_file, output_dir, optimize_vis=False,
                      vis_dir=None, verbose=False):
    """Conducts a geographic ensemble analysis of a state's gerrymandering.
    """

    if verbose:
        print("Loading precinct graph...", end="")
        sys.stdout.flush()

    with open(graph_file, "r") as f:
        data = json.load(f)
    nx_graph = nx.readwrite.json_graph.adjacency_graph(data)
    graph = Graph.from_networkx(nx_graph)
    del nx_graph

    if verbose:
        print("done!")
        print("Loading community algorithm output...", end="")
        sys.stdout.flush()

    with open(difference_file, "r") as f:
        difference_data = json.load(f)

    node_differences = {}
    for edge, lifetime in difference_data.items():
        u = edge.split(",")[0][2:-1]
        v = edge.split(",")[1][2:-2]
        node_differences[(u, v)] = lifetime

    if verbose:
        print("done!")
        print("Loading VRA requirements...", end="")
        sys.stdout.flush()

    with open(vra_config_file, "r") as f:
        vra_config = json.load(f)
    vra_threshold = vra_config["opportunity_threshold"]
    del vra_config["opportunity_threshold"]

    if verbose:
        print("done!")

    if initial_plan_file is not None:
        if verbose:
            print("Loading starting map...", end="")
            sys.stdout.flush()

        initial_plan_node_sets = load_districts(graph, initial_plan_file, verbose)
        initial_assignment = {}
        for district, nodes in initial_plan_node_sets.items():
            for node in nodes:
                initial_assignment[node] = district
        
        if verbose:
            print("done!")
    else:
        if verbose:
            print("No starting map provided. Will generate a random one later.")
        initial_assignment = None

    if not optimize_vis:
        scores_df = generate_ensemble(graph, node_differences, vra_config, vra_threshold,
                                      constants.POP_EQUALITY_THRESHOLD, num_steps, num_districts,
                                      initial_assignment, output_dir, verbose)
        scores_df.to_csv(os.path.join(output_dir, "scores.csv"))
    else:
        # IN CASE THIS HAS ALREADY BEEN RUN AND WE WANT TO REGENERATE MAPS AND PLOTS, UNCOMMENT THE
        # BLOCK OF CODE BELOW AND COMMENT OUT THE BLOCK OF CODE ABOVE.
        scores_df = pd.DataFrame(columns=[f"district {i}" for i in range(1, num_districts + 1)] + ["state_gerry_score"], dtype=float)
        print("Re-calculating scores from existing ensemble")
        for step in tqdm(range(num_steps)):
            with open(os.path.join(output_dir, "plans", f"{step + 1}.pickle"), "rb") as f:
                partition, _ = pickle.load(f)
            district_scores, state_score = quantify_gerrymandering(
                graph,
                partition.parts,
                node_differences
            )
            districts_order = sorted(list(district_scores.keys()), key=lambda d: district_scores[d])
            scores_df.loc[len(scores_df.index)] = [district_scores[d] for d in districts_order] + [state_score]
            with open(os.path.join(output_dir, "plans", f"{step + 1}.pickle"), "wb") as f:
                partition = pickle.dump((partition, districts_order), f)
        scores_df.to_csv(os.path.join(output_dir, "scores.csv"))

        # IN CASE THIS HAS ALREADY BEEN RUN AND WE JUST WANT TO GENERATE THE FINAL THREE VISUALS FOR 
        # A GIVEN DISTRICT MAP, UNCOMMENT THE BLOCK OF CODE BELOW, AND COMMENT OUT THE SAME BLOCK OF
        # CODE AS MENTIONED ABOVE.
        print("Using existing partitions and scores.")
        scores_df = pd.read_csv(os.path.join(output_dir, "scores.csv"))

    create_folder(os.path.join(output_dir, "visuals"))

    if verbose:
        print("Calculating precinct-level statistics and visualizing partitions...")

    sorted_node_names = sorted(list(graph.nodes))
    # "score" is referring to the "goodness" score and "homogeneity" is referring to the homogeneity
    # metric (in this case standard deviation of republican vote share). This uses Welford's
    # algorithm to calculate mean and variance one at a time instead of saving all the values to
    # memory (there will be num_steps * len(graph.nodes) values. that is a lot.)
    score_accumulator = Welford()
    homogeneity_accumulator = Welford()
    if verbose:
        step_iter = tqdm(range(num_steps))
    else:
        step_iter = range(num_steps)
    for i in step_iter:
        with open(os.path.join(output_dir, "plans", f"{i + 1}.pickle"), "rb") as f:
            partition, district_order = pickle.load(f)

        part_values = {}  # part: (score, homogeneity)
        for part in partition.parts:
            score = scores_df.loc[i, f"district {district_order.index(part) + 1}"]
            homogeneity = statistics.stdev(
                [graph.nodes[node]["total_rep"] / graph.nodes[node]["total_votes"]
                 for node in partition.parts[part]]
            )
            part_values[part] = (score, homogeneity)
        score_sample = np.zeros((len(sorted_node_names),))
        homogeneity_sample = np.zeros((len(sorted_node_names),))
        for j, precinct in enumerate(sorted_node_names):
            score_sample[j] = part_values[partition.assignment[precinct]][0]
            homogeneity_sample[j] = part_values[partition.assignment[precinct]][1]
        score_accumulator.add(score_sample)
        homogeneity_accumulator.add(homogeneity_sample)

        # Visualize 100 partitions, or however many there are if there are less than 100.
        if num_steps >= 100:
            visualize = i % (num_steps // 100) == 0
        else:
            visualize = True
        if visualize:
            visualize_partition_geopandas(
                partition, graph=graph, img_path=os.path.join(output_dir, "visuals", f"{i + 1}.png"))

    if verbose:
        print("Evaluating inputted district map...", end="")
        sys.stdout.flush()

    precinct_df = pd.DataFrame(columns=["avg_score", "stdev_score", "avg_homogeneity",
                                        "stdev_homogeneity"],
                               index=sorted_node_names)
    for i, precinct in enumerate(sorted_node_names):
        precinct_df.loc[precinct] = [
            score_accumulator.mean[i],
            math.sqrt(score_accumulator.var_s[i]),
            homogeneity_accumulator.mean[i],
            math.sqrt(homogeneity_accumulator.var_s[i])
        ]

    districts_precinct_df = pd.DataFrame(columns=["score", "homogeneity"], index=sorted_node_names)
    if isinstance(district_file, str):
        district_node_sets = load_districts(graph, district_file, verbose)
    else:
        district_node_sets = district_file
    district_scores, state_score = quantify_gerrymandering(graph, district_node_sets, node_differences, verbose)
    for district, precincts in district_node_sets.items():
        homogeneity = statistics.stdev(
            [graph.nodes[node]["total_rep"] / graph.nodes[node]["total_votes"]
             for node in precincts]
        )
        for precinct in precincts:
            districts_precinct_df.loc[precinct] = [district_scores[district], homogeneity]

    if optimize_vis:
        output_dir = vis_dir
    # Save a histogram of statewide scores.
    plt.hist(scores_df["state_gerry_score"], bins=30)
    plt.axvline(scores_df["state_gerry_score"].mean(), color='k', linestyle='dashed', linewidth=1)
    plt.axvline(state_score, color='red', linestyle='solid', linewidth=1)
    plt.savefig(os.path.join(output_dir, "score_distribution.png"))

    # Create gerrymandering and packing/cracking heatmaps for the inputted districting plan.

    def get_z_score(precinct, metric):
        mean = precinct_df.loc[precinct, f"avg_{metric}"]
        stdev = precinct_df.loc[precinct, f"stdev_{metric}"]
        flag = districts_precinct_df.loc[precinct, metric]
        return (flag - mean) / stdev

    # Needed for drawing district boundaries
    districts_assignment = {}
    for district, nodes in district_node_sets.items():
        for node in nodes:
            districts_assignment[node] = district
    districts_partition = Partition(graph, assignment=districts_assignment)

<<<<<<< HEAD
    _, ax = plt.subplots(figsize=(60, 30))
=======
    # TODO: this doesn't work with Maryland for some reason
    _, ax = plt.subplots(figsize=(12.8, 9.6))
>>>>>>> b28825a2
    visualize_gradient_geopandas(
        sorted_node_names,
        get_value=partial(get_z_score, metric="score"),
        get_geometry=lambda p: graph.nodes[p]["geometry"],
        clear=False,
        ax=ax,
        legend=True,
        # img_path=os.path.join(output_dir, "gradient_score.png")
    )
    visualize_partition_geopandas(
        districts_partition,
        union=True,
        img_path=os.path.join(output_dir, "gerry_scores.png"),
        clear=True,
        ax=ax,
        facecolor="none",
        edgecolor="black",
        linewidth=0.5
    )

    _, ax = plt.subplots(figsize=(12.8, 9.6))
    visualize_gradient_geopandas(
        sorted_node_names,
        get_value=partial(get_z_score, metric="homogeneity"),
        get_geometry=lambda p: graph.nodes[p]["geometry"],
        clear=False,
        ax=ax,
        legend=True
    )
    visualize_partition_geopandas(
        districts_partition,
        union=True,
        img_path=os.path.join(output_dir, "packing_cracking.png"),
        clear=True,
        ax=ax,
        facecolor="none",
        edgecolor="black",
        linewidth=0.5
    )

    _, ax = plt.subplots(figsize=(30, 15))
    visualize_gradient_geopandas(
        sorted_node_names,
        get_value=lambda u: precinct_df.loc[u, "avg_score"],
        get_geometry=lambda u: graph.nodes[u]["geometry"],
        vmax=max(district_scores.values()),
        vmin=min(district_scores.values()),
        img_path=os.path.join(output_dir, "raw_scores.png"),
        ax=ax,
        legend=True
    )

    if verbose:
        print("done!")<|MERGE_RESOLUTION|>--- conflicted
+++ resolved
@@ -465,12 +465,7 @@
             districts_assignment[node] = district
     districts_partition = Partition(graph, assignment=districts_assignment)
 
-<<<<<<< HEAD
-    _, ax = plt.subplots(figsize=(60, 30))
-=======
-    # TODO: this doesn't work with Maryland for some reason
     _, ax = plt.subplots(figsize=(12.8, 9.6))
->>>>>>> b28825a2
     visualize_gradient_geopandas(
         sorted_node_names,
         get_value=partial(get_z_score, metric="score"),
