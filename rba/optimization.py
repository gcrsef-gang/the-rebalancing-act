--- conflicted
+++ resolved
@@ -281,15 +281,6 @@
              initial_plan_file, output_dir, verbose):
     """Wrapper function for command-line usage.
     """
-<<<<<<< HEAD
-    # NOTE: does not create reproducibility.
-    # seed = time.tsime()
-    # if verbose:
-        # print(f"Setting seed to {seed}")
-    # gerrychain.random.random.seed(seed)
-    # random.seed(seed)
-=======
->>>>>>> bc4aeeaf
 
     if verbose:
         print("Loading precinct graph...", end="")
@@ -360,15 +351,9 @@
 
     # Save districts in order of decreasing goodness.
     for i, partition in enumerate(sorted(plans, key=lambda p: p["gerry_scores"][1], reverse=True)):
-<<<<<<< HEAD
-        with open(os.path.join(output_dir, f"Plan_{i + 1}.json"), "w+") as f:
-            # json.dump(partition.parts, f)
-            save_assignment(partition, os.path.join(output_dir, f"Plan_{i + 1}.json"))
-=======
         # save_assignment(partition, os.path.join(output_dir, f"Plan_{i + 1}.json"))
         with open(os.path.join(output_dir, f"Plan_{i + 1}.json"), "w+") as f:
             json.dump({part: list(nodes) for part, nodes in partition.parts.items()}, f)
->>>>>>> bc4aeeaf
     
     df.to_csv(os.path.join(output_dir, "optimization_stats.csv"))
 
